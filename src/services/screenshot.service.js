--- conflicted
+++ resolved
@@ -37,17 +37,7 @@
     }
     console.log('Initializing browser...');
     try {
-<<<<<<< HEAD
-      const { width = 400, format = 'png', quality = 'high', headerDisplay = 'phone' } = options;
-      
-      // Generate HTML content
-      const htmlContent = await this.generateChatHTML(messages, { width, headerDisplay });
-      
-      // Launch browser
-      const browser = await puppeteer.launch({
-=======
       this.browser = await puppeteer.launch({
->>>>>>> 0ad235b6
         headless: 'new',
         args: [
           '--no-sandbox',
@@ -78,10 +68,10 @@
    */
   async generateWhatsAppScreenshot(messages, options = {}) {
     try {
-      const { width = 400, format = 'png', quality = 'high' } = options;
+      const { width = 400, format = 'png', quality = 'high', headerDisplay = 'phone' } = options;
       
       // Generate HTML content
-      const htmlContent = await this.generateChatHTML(messages, { width });
+      const htmlContent = await this.generateChatHTML(messages, { width, headerDisplay });
 
       // Ensure browser is initialized
       if (!this.browser || !this.browser.isConnected()) {
@@ -148,12 +138,7 @@
    */
   async generateChatHTML(messages, options = {}) {
     try {
-<<<<<<< HEAD
-      const { width, headerDisplay } = options;
-      // Read the template file
-      const templatePath = path.join(__dirname, '../templates/whatsapp-chat.html');
-      let template = await fs.readFile(templatePath, 'utf-8');
-=======
+     
       if (!this.chatTemplate) {
         // This case should ideally not be reached if initializeBrowser was successful.
         // However, as a fallback, or if generateChatHTML could be called before full initialization.
@@ -167,7 +152,6 @@
         }
       }
       let template = this.chatTemplate;
->>>>>>> 0ad235b6
       
       // Extract recipient info from the first message
       const firstMessage = messages[0] || {};
